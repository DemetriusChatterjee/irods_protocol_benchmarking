--- conflicted
+++ resolved
@@ -1,32 +1,11 @@
-version: "3.7"
+version: '3'
 
 services:
-  catalog:
-    image: postgres:14
-    environment:
-      - POSTGRES_PASSWORD=testpassword
+    catalog:
+        image: postgres:14
+        environment:
+            - POSTGRES_PASSWORD=testpassword
 
-<<<<<<< HEAD
-  irods-catalog-provider:
-    build:
-      context: ..
-      dockerfile: ${dockerfile}
-      args:
-        - irods_package_version=${irods_package_version}
-    depends_on:
-      - catalog
-    volumes:
-      - shared_volume:/irods_testing_environment_mount_dir
-    shm_size: 100mb
-    ports:
-      - "1247:1247"         # main iRODS port
-      - "20000-20199:20000-20199"   # parallel transfer ports (optional)
-    environment:
-      - ODBC_DRIVER=PostgreSQL
-      - DB_HOST=catalog
-      - DB_PORT=5432
-      - DB_PASSWORD=testpassword
-=======
     irods-catalog-provider:
         build:
             context: ..
@@ -44,7 +23,24 @@
         shm_size: 100mb
         ports: 
             - 1247:1247
->>>>>>> 49be7669
 
+    irods-catalog-consumer:
+        build:
+            context: ..
+            dockerfile: ${dockerfile}
+            args:
+                - irods_package_version=${irods_package_version}
+        depends_on:
+            - irods-catalog-provider
+        volumes:
+            - shared_volume:/irods_testing_environment_mount_dir
+        # The core test suite for iRODS uses SIGHUP to reload the server's configuration often.
+        # To keep the iRODS Rule Language from failing and producing RE_UNABLE_TO_READ_SESSION_VAR,
+        # we bump the maximum amount of shared memory from 64mb to 100mb. This is required because
+        # iRODS 5 can have two Agent Factories running simultaneously (due to the SIGHUP).
+        shm_size: 100mb
+
+# This volume is mounted on all test servers for detached mode testing which
+# requires a common vault.
 volumes:
-  shared_volume:
+    shared_volume: